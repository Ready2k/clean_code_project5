import fs from 'fs/promises';
import path from 'path';
<<<<<<< HEAD
import { logger, securityLogger } from '../utils/logger.js';
import { PathValidationError, validateLogPath } from '../utils/path-security.js';
=======
import { logger } from '../utils/logger.js';
import { validateLogPath, getAllowedLogFiles } from '../utils/path-security.js';
>>>>>>> 0b13b858

export interface LogEntry {
  timestamp: string;
  level: string;
  message: string;
  service: string;
  category?: string;
  source?: string;
  requestId?: string;
  userId?: string;
  environment?: string;
  [key: string]: any;
}

export interface LogFile {
  name: string;
  path: string;
  size: number;
  lastModified: Date;
  type: 'backend' | 'frontend' | 'system';
}

export interface LogStats {
  totalFiles: number;
  totalSize: number;
  oldestLog?: Date;
  newestLog?: Date;
  logCounts: {
    error: number;
    warn: number;
    info: number;
    debug: number;
  };
}

class LogReaderService {
  private logsDir: string;
  private allowedLogFiles: Set<string> | null = null;
  private allowListUpdatedAt = 0;
  private readonly allowListTtlMs = 60_000;

  constructor() {
    this.logsDir = process.env['LOGS_DIR'] || path.resolve(process.cwd(), '../../logs');
  }

  /**
   * Get list of available log files
   */
  async getLogFiles(): Promise<LogFile[]> {
    try {
      const allowedFiles = await this.getAllowedLogFiles();
      const allowList = this.allowedLogFiles ?? new Set(allowedFiles);
      const logFiles: LogFile[] = [];

      for (const file of allowedFiles) {
        try {
          const filePath = validateLogPath(this.logsDir, file, allowList);
          const stats = await fs.stat(filePath);

          let type: 'backend' | 'frontend' | 'system' = 'system';
          if (file.startsWith('backend-')) {
            type = 'backend';
          } else if (file.startsWith('frontend')) {
            type = 'frontend';
          }

          logFiles.push({
            name: file,
            path: filePath,
            size: stats.size,
            lastModified: stats.mtime,
            type
          });
        } catch (error) {
          securityLogger.warn('Rejected unauthorized log file listing attempt', {
            file,
            error: error instanceof Error ? error.message : 'Unknown error'
          });
        }
      }

      return logFiles.sort((a, b) => b.lastModified.getTime() - a.lastModified.getTime());
    } catch (error) {
      logger.error('Failed to get log files:', error);
      return [];
    }
  }

  /**
   * Read logs from a specific file
   */
  async readLogFile(
    filename: string,
    options: {
      limit?: number;
      offset?: number;
      level?: string;
      search?: string;
      startDate?: Date;
      endDate?: Date;
    } = {}
  ): Promise<{ logs: LogEntry[]; total: number }> {
    try {
<<<<<<< HEAD
      const allowedFiles = await this.getAllowedLogFiles();
      const allowList = this.allowedLogFiles ?? new Set(allowedFiles);
      const filePath = validateLogPath(this.logsDir, filename, allowList);

=======
      // Validate and secure the file path to prevent path traversal
      const filePath = validateLogPath(this.logsDir, filename);
      
>>>>>>> 0b13b858
      // Check if file exists
      try {
        await fs.access(filePath);
      } catch {
        return { logs: [], total: 0 };
      }

      const content = await fs.readFile(filePath, 'utf-8');
      const lines = content.split('\n').filter(line => line.trim());
      
      let logs: LogEntry[] = [];
      
      for (const line of lines) {
        try {
          // Try to parse as JSON (structured logs)
          const logEntry = JSON.parse(line);
          
          // Normalize the log entry
          const normalizedEntry: LogEntry = {
            timestamp: logEntry['@timestamp'] || logEntry.timestamp || new Date().toISOString(),
            level: logEntry.level || 'info',
            message: logEntry.message || '',
            service: logEntry.service || 'unknown',
            category: logEntry.category || logEntry.type || 'system',
            source: logEntry.source || filename,
            requestId: logEntry.requestId,
            userId: logEntry.userId,
            environment: logEntry.environment,
            ...logEntry
          };

          logs.push(normalizedEntry);
        } catch {
          // If not JSON, treat as plain text log
          const timestamp = this.extractTimestamp(line) || new Date().toISOString();
          const level = this.extractLogLevel(line) || 'info';
          
          logs.push({
            timestamp,
            level,
            message: line,
            service: 'unknown',
            category: 'system',
            source: filename
          });
        }
      }

      // Apply filters
      logs = this.filterLogs(logs, options);

      // Sort by timestamp (newest first)
      logs.sort((a, b) => new Date(b.timestamp).getTime() - new Date(a.timestamp).getTime());

      const total = logs.length;
      const { limit = 100, offset = 0 } = options;
      
      // Apply pagination
      const paginatedLogs = logs.slice(offset, offset + limit);

      return { logs: paginatedLogs, total };
    } catch (error) {
      if (error instanceof PathValidationError) {
        securityLogger.warn('Blocked unauthorized log file access attempt', {
          filename,
          error: error.message
        });
        return { logs: [], total: 0 };
      }

      logger.error(`Failed to read log file ${filename}:`, error);
      return { logs: [], total: 0 };
    }
  }

  /**
   * Read logs from all files
   */
  async readAllLogs(options: {
    limit?: number;
    offset?: number;
    level?: string;
    search?: string;
    startDate?: Date;
    endDate?: Date;
    fileTypes?: ('backend' | 'frontend' | 'system')[];
  } = {}): Promise<{ logs: LogEntry[]; total: number }> {
    try {
      const logFiles = await this.getLogFiles();
      const { fileTypes } = options;
      
      // Filter files by type if specified
      const filteredFiles = fileTypes 
        ? logFiles.filter(file => fileTypes.includes(file.type))
        : logFiles;

      let allLogs: LogEntry[] = [];

      for (const file of filteredFiles) {
        const fileOptions: any = {};
        if (options.level) fileOptions.level = options.level;
        if (options.search) fileOptions.search = options.search;
        if (options.startDate) fileOptions.startDate = options.startDate;
        if (options.endDate) fileOptions.endDate = options.endDate;
        
        const { logs } = await this.readLogFile(file.name, fileOptions);
        allLogs.push(...logs);
      }

      // Sort by timestamp (newest first)
      allLogs.sort((a, b) => new Date(b.timestamp).getTime() - new Date(a.timestamp).getTime());

      const total = allLogs.length;
      const { limit = 100, offset = 0 } = options;
      
      // Apply pagination
      const paginatedLogs = allLogs.slice(offset, offset + limit);

      return { logs: paginatedLogs, total };
    } catch (error) {
      logger.error('Failed to read all logs:', error);
      return { logs: [], total: 0 };
    }
  }

  /**
   * List available log files safely
   */
  async listLogFiles(): Promise<string[]> {
    try {
      return await getAllowedLogFiles(this.logsDir);
    } catch (error) {
      logger.error('Failed to list log files:', error);
      return [];
    }
  }

  /**
   * Get log statistics
   */
  async getLogStats(): Promise<LogStats> {
    try {
      const logFiles = await this.getLogFiles();
      const { logs } = await this.readAllLogs({ limit: 10000 }); // Sample for stats

      const totalSize = logFiles.reduce((sum, file) => sum + file.size, 0);
      
      const timestamps = logs
        .map(log => new Date(log.timestamp))
        .filter(date => !isNaN(date.getTime()));

      const oldestLog = timestamps.length > 0 
        ? new Date(Math.min(...timestamps.map(d => d.getTime())))
        : undefined;
      
      const newestLog = timestamps.length > 0
        ? new Date(Math.max(...timestamps.map(d => d.getTime())))
        : undefined;

      const logCounts = {
        error: logs.filter(log => log.level === 'error').length,
        warn: logs.filter(log => log.level === 'warn' || log.level === 'warning').length,
        info: logs.filter(log => log.level === 'info').length,
        debug: logs.filter(log => log.level === 'debug').length
      };

      return {
        totalFiles: logFiles.length,
        totalSize,
        oldestLog: oldestLog || new Date(),
        newestLog: newestLog || new Date(),
        logCounts
      };
    } catch (error) {
      logger.error('Failed to get log stats:', error);
      return {
        totalFiles: 0,
        totalSize: 0,
        logCounts: { error: 0, warn: 0, info: 0, debug: 0 }
      };
    }
  }

  /**
   * Search logs across all files
   */
  async searchLogs(
    query: string,
    options: {
      limit?: number;
      level?: string;
      fileTypes?: ('backend' | 'frontend' | 'system')[];
      startDate?: Date;
      endDate?: Date;
    } = {}
  ): Promise<{ logs: LogEntry[]; total: number }> {
    return this.readAllLogs({
      ...options,
      search: query
    });
  }

  /**
   * Get recent error logs
   */
  async getRecentErrors(limit = 50): Promise<LogEntry[]> {
    const { logs } = await this.readAllLogs({
      level: 'error',
      limit
    });
    return logs;
  }

  private async getAllowedLogFiles(): Promise<string[]> {
    const now = Date.now();
    if (this.allowedLogFiles && now - this.allowListUpdatedAt < this.allowListTtlMs) {
      return Array.from(this.allowedLogFiles);
    }

    try {
      const files = await fs.readdir(this.logsDir);
      const allowed = files.filter(file => file.endsWith('.log') && !file.includes(path.sep));
      this.allowedLogFiles = new Set(allowed);
      this.allowListUpdatedAt = now;
      return allowed;
    } catch (error) {
      logger.error('Failed to build allowed log file list:', error);
      this.allowedLogFiles = new Set();
      this.allowListUpdatedAt = now;
      return [];
    }
  }

  /**
   * Filter logs based on criteria
   */
  private filterLogs(logs: LogEntry[], options: {
    level?: string;
    search?: string;
    startDate?: Date;
    endDate?: Date;
  }): LogEntry[] {
    let filtered = logs;

    // Filter by level
    if (options.level) {
      filtered = filtered.filter(log => 
        log.level.toLowerCase() === options.level!.toLowerCase()
      );
    }

    // Filter by search term
    if (options.search) {
      const searchTerm = options.search.toLowerCase();
      filtered = filtered.filter(log =>
        log.message.toLowerCase().includes(searchTerm) ||
        log.service.toLowerCase().includes(searchTerm) ||
        (log.category && log.category.toLowerCase().includes(searchTerm))
      );
    }

    // Filter by date range
    if (options.startDate || options.endDate) {
      filtered = filtered.filter(log => {
        const logDate = new Date(log.timestamp);
        if (options.startDate && logDate < options.startDate) return false;
        if (options.endDate && logDate > options.endDate) return false;
        return true;
      });
    }

    return filtered;
  }

  /**
   * Extract timestamp from plain text log line
   */
  private extractTimestamp(line: string): string | null {
    // Try to match common timestamp formats
    const patterns = [
      /(\d{4}-\d{2}-\d{2}T\d{2}:\d{2}:\d{2}(?:\.\d{3})?Z?)/,
      /(\d{2}:\d{2}:\d{2})/,
      /\[([^\]]+)\]/
    ];

    for (const pattern of patterns) {
      const match = line.match(pattern);
      if (match) {
        try {
          const timestamp = new Date(match[1]!);
          if (!isNaN(timestamp.getTime())) {
            return timestamp.toISOString();
          }
        } catch {
          // Continue to next pattern
        }
      }
    }

    return null;
  }

  /**
   * Extract log level from plain text log line
   */
  private extractLogLevel(line: string): string | null {
    const levelPatterns = [
      /\[(error|warn|warning|info|debug)\]/i,
      /\b(error|warn|warning|info|debug)\b/i
    ];

    for (const pattern of levelPatterns) {
      const match = line.match(pattern);
      if (match) {
        return match[1]!.toLowerCase();
      }
    }

    return null;
  }
}

// Singleton instance
let logReaderService: LogReaderService | null = null;

export const getLogReaderService = (): LogReaderService => {
  if (!logReaderService) {
    logReaderService = new LogReaderService();
  }
  return logReaderService;
};

export default LogReaderService;<|MERGE_RESOLUTION|>--- conflicted
+++ resolved
@@ -1,12 +1,7 @@
 import fs from 'fs/promises';
 import path from 'path';
-<<<<<<< HEAD
 import { logger, securityLogger } from '../utils/logger.js';
 import { PathValidationError, validateLogPath } from '../utils/path-security.js';
-=======
-import { logger } from '../utils/logger.js';
-import { validateLogPath, getAllowedLogFiles } from '../utils/path-security.js';
->>>>>>> 0b13b858
 
 export interface LogEntry {
   timestamp: string;
@@ -110,16 +105,10 @@
     } = {}
   ): Promise<{ logs: LogEntry[]; total: number }> {
     try {
-<<<<<<< HEAD
       const allowedFiles = await this.getAllowedLogFiles();
       const allowList = this.allowedLogFiles ?? new Set(allowedFiles);
       const filePath = validateLogPath(this.logsDir, filename, allowList);
 
-=======
-      // Validate and secure the file path to prevent path traversal
-      const filePath = validateLogPath(this.logsDir, filename);
-      
->>>>>>> 0b13b858
       // Check if file exists
       try {
         await fs.access(filePath);
