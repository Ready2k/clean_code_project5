--- conflicted
+++ resolved
@@ -1,7 +1,6 @@
 import { Router } from 'express';
 import { logger } from '../utils/logger.js';
 import { authenticateToken } from '../middleware/auth.js';
-<<<<<<< HEAD
 import {
   rateLimitBatchLogs,
   rateLimitSingleLog,
@@ -42,25 +41,6 @@
   (req, res) => {
     try {
       const logEntry = req.body as FrontendLogEntry;
-=======
-import { validateLogEntry, validateBatchLogEntries } from '../middleware/log-validation.js';
-import { rateLimitSingleLog, rateLimitBatchLogs } from '../middleware/log-rate-limit.js';
-
-const router = Router();
-
-// Endpoint to receive single frontend log entry (now secured)
-router.post('/frontend', authenticateToken, rateLimitSingleLog, validateLogEntry, (req, res) => {
-  try {
-    const logEntry = req.body;
-    
-    // Validate log entry structure
-    if (!logEntry.timestamp || !logEntry.level || !logEntry.message) {
-      return res.status(400).json({ 
-        error: 'Invalid log entry format',
-        required: ['timestamp', 'level', 'message']
-      });
-    }
->>>>>>> 0b13b858
 
       // Validate log entry structure
       if (!logEntry.timestamp || !logEntry.level || !logEntry.message) {
@@ -102,7 +82,6 @@
   }
 );
 
-<<<<<<< HEAD
 // Endpoint to receive batch of frontend log entries
 router.post(
   '/frontend/batch',
@@ -112,23 +91,10 @@
   (req, res) => {
     try {
       const logEntries = req.body as FrontendLogEntry[];
-=======
-// Endpoint to receive batch of frontend log entries (now secured)
-router.post('/frontend/batch', authenticateToken, rateLimitBatchLogs, validateBatchLogEntries, (req, res) => {
-  try {
-    const { logs } = req.body; // Updated to match validation middleware expectation
-    
-    if (!Array.isArray(logs)) {
-      return res.status(400).json({ 
-        error: 'Expected logs array in request body' 
-      });
-    }
->>>>>>> 0b13b858
 
       let processed = 0;
       let errors = 0;
 
-<<<<<<< HEAD
       logEntries.forEach((logEntry, index) => {
         try {
           // Validate log entry structure (defensive, should already be validated)
@@ -136,11 +102,6 @@
             errors++;
             return;
           }
-=======
-    logs.forEach((logEntry, index) => {
-      try {
-        // Validation is already done by middleware, so we can trust the structure
->>>>>>> 0b13b858
 
           // Log to backend with frontend prefix
           const normalizedLevel = normalizeLogLevel(logEntry.level.toLowerCase() as LogLevel);
@@ -167,7 +128,6 @@
               logger.info(message, meta);
           }
 
-<<<<<<< HEAD
           processed++;
         } catch (error) {
           errors++;
@@ -185,17 +145,6 @@
       logger.error('Failed to process frontend log batch:', error);
       return res.status(500).json({ error: 'Failed to process log batch' });
     }
-=======
-    return res.status(200).json({ 
-      success: true, 
-      processed, 
-      errors,
-      total: logs.length 
-    });
-  } catch (error) {
-    logger.error('Failed to process frontend log batch:', error);
-    return res.status(500).json({ error: 'Failed to process log batch' });
->>>>>>> 0b13b858
   }
 );
 
